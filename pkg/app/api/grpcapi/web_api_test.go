// Copyright 2020 The PipeCD Authors.
//
// Licensed under the Apache License, Version 2.0 (the "License");
// you may not use this file except in compliance with the License.
// You may obtain a copy of the License at
//
//     http://www.apache.org/licenses/LICENSE-2.0
//
// Unless required by applicable law or agreed to in writing, software
// distributed under the License is distributed on an "AS IS" BASIS,
// WITHOUT WARRANTIES OR CONDITIONS OF ANY KIND, either express or implied.
// See the License for the specific language governing permissions and
// limitations under the License.

package grpcapi

import (
	"context"
	"errors"
	"fmt"
	"reflect"
	"testing"
	"time"

	"github.com/golang/mock/gomock"
	"github.com/stretchr/testify/assert"
	"go.uber.org/zap"

	"github.com/pipe-cd/pipe/pkg/app/api/service/webservice"
	"github.com/pipe-cd/pipe/pkg/cache"
	"github.com/pipe-cd/pipe/pkg/cache/cachetest"
	"github.com/pipe-cd/pipe/pkg/datastore"
	"github.com/pipe-cd/pipe/pkg/datastore/datastoretest"
	"github.com/pipe-cd/pipe/pkg/model"
)

func Test_filterDeploymentConfigTemplates(t *testing.T) {
	type args struct {
		labels    []webservice.DeploymentConfigTemplateLabel
		templates []*webservice.DeploymentConfigTemplate
	}
	tests := []struct {
		name string
		args args
		want []*webservice.DeploymentConfigTemplate
	}{
		{
			name: "Specify just one label",
			args: args{
				labels: []webservice.DeploymentConfigTemplateLabel{webservice.DeploymentConfigTemplateLabel_CANARY},
				templates: []*webservice.DeploymentConfigTemplate{
					{
						Name:   "Canary",
						Labels: []webservice.DeploymentConfigTemplateLabel{webservice.DeploymentConfigTemplateLabel_CANARY},
					},
					{
						Name:   "Blue/Green",
						Labels: []webservice.DeploymentConfigTemplateLabel{webservice.DeploymentConfigTemplateLabel_BLUE_GREEN},
					},
				},
			},
			want: []*webservice.DeploymentConfigTemplate{
				{
					Name:   "Canary",
					Labels: []webservice.DeploymentConfigTemplateLabel{webservice.DeploymentConfigTemplateLabel_CANARY},
				},
			},
		},
		{
			name: "Two labels specified, non-existent",
			args: args{
				labels: []webservice.DeploymentConfigTemplateLabel{webservice.DeploymentConfigTemplateLabel_CANARY, webservice.DeploymentConfigTemplateLabel_BLUE_GREEN},
				templates: []*webservice.DeploymentConfigTemplate{
					{
						Name:   "Canary",
						Labels: []webservice.DeploymentConfigTemplateLabel{webservice.DeploymentConfigTemplateLabel_CANARY},
					},
					{
						Name:   "Blue/Green",
						Labels: []webservice.DeploymentConfigTemplateLabel{webservice.DeploymentConfigTemplateLabel_BLUE_GREEN},
					},
				},
			},
			want: []*webservice.DeploymentConfigTemplate{},
		},
		{
			name: "Two labels specified, existent",
			args: args{
				labels: []webservice.DeploymentConfigTemplateLabel{webservice.DeploymentConfigTemplateLabel_CANARY, webservice.DeploymentConfigTemplateLabel_BLUE_GREEN},
				templates: []*webservice.DeploymentConfigTemplate{
					{
						Name:   "Canary Blue/Green",
						Labels: []webservice.DeploymentConfigTemplateLabel{webservice.DeploymentConfigTemplateLabel_CANARY, webservice.DeploymentConfigTemplateLabel_BLUE_GREEN},
					},
					{
						Name:   "Blue/Green",
						Labels: []webservice.DeploymentConfigTemplateLabel{webservice.DeploymentConfigTemplateLabel_BLUE_GREEN},
					},
				},
			},
			want: []*webservice.DeploymentConfigTemplate{
				{
					Name:   "Canary Blue/Green",
					Labels: []webservice.DeploymentConfigTemplateLabel{webservice.DeploymentConfigTemplateLabel_CANARY, webservice.DeploymentConfigTemplateLabel_BLUE_GREEN},
				},
			},
		},
	}
	for _, tt := range tests {
		t.Run(tt.name, func(t *testing.T) {
			if got := filterDeploymentConfigTemplates(tt.args.templates, tt.args.labels); !reflect.DeepEqual(got, tt.want) {
				t.Errorf("filterDeploymentConfigTemplates() = %v, want %v", got, tt.want)
			}
		})
	}
}

func TestValidateAppBelongsToProject(t *testing.T) {
	ctrl := gomock.NewController(t)
	defer ctrl.Finish()

	ctx, cancel := context.WithCancel(context.Background())
	defer cancel()

	tests := []struct {
		name             string
		appID            string
		projectID        string
		appProjectCache  cache.Cache
		applicationStore datastore.ApplicationStore
		wantErr          bool
	}{
		{
			name:      "valid with cached value",
			appID:     "appID",
			projectID: "projectID",
			appProjectCache: func() cache.Cache {
				c := cachetest.NewMockCache(ctrl)
				c.EXPECT().
					Get("appID").Return("projectID", nil)
				return c
			}(),
			wantErr: false,
		},
		{
			name:      "invalid with cached value",
			appID:     "appID",
			projectID: "wrong",
			appProjectCache: func() cache.Cache {
				c := cachetest.NewMockCache(ctrl)
				c.EXPECT().
					Get("appID").Return("projectID", nil)
				return c
			}(),
			wantErr: true,
		},
		{
			name:      "valid with stored value",
			appID:     "appID",
			projectID: "projectID",
			appProjectCache: func() cache.Cache {
				c := cachetest.NewMockCache(ctrl)
				c.EXPECT().
					Get("appID").Return("", errors.New("not found"))
				c.EXPECT().
					Put("appID", "projectID").Return(nil)
				return c
			}(),
			applicationStore: func() datastore.ApplicationStore {
				s := datastoretest.NewMockApplicationStore(ctrl)
				s.EXPECT().
					GetApplication(gomock.Any(), "appID").Return(&model.Application{ProjectId: "projectID"}, nil)
				return s
			}(),
			wantErr: false,
		},
		{
			name:      "invalid with stored value",
			appID:     "appID",
			projectID: "wrong",
			appProjectCache: func() cache.Cache {
				c := cachetest.NewMockCache(ctrl)
				c.EXPECT().
					Get("appID").Return("", errors.New("not found"))
				c.EXPECT().
					Put("appID", "projectID").Return(nil)
				return c
			}(),
			applicationStore: func() datastore.ApplicationStore {
				s := datastoretest.NewMockApplicationStore(ctrl)
				s.EXPECT().
					GetApplication(gomock.Any(), "appID").Return(&model.Application{ProjectId: "projectID"}, nil)
				return s
			}(),
			wantErr: true,
		},
	}
	for _, tt := range tests {
		t.Run(tt.name, func(t *testing.T) {
			api := &WebAPI{
				appProjectCache:  tt.appProjectCache,
				applicationStore: tt.applicationStore,
			}
			err := api.validateAppBelongsToProject(ctx, tt.appID, tt.projectID)
			assert.Equal(t, tt.wantErr, err != nil)
		})
	}
}

func TestValidateDeploymentBelongsToProject(t *testing.T) {
	ctrl := gomock.NewController(t)
	defer ctrl.Finish()

	ctx, cancel := context.WithCancel(context.Background())
	defer cancel()

	tests := []struct {
		name                   string
		deploymentID           string
		projectID              string
		deploymentProjectCache cache.Cache
		deploymentStore        datastore.DeploymentStore
		wantErr                bool
	}{
		{
			name:         "valid with cached value",
			deploymentID: "deploymentID",
			projectID:    "projectID",
			deploymentProjectCache: func() cache.Cache {
				c := cachetest.NewMockCache(ctrl)
				c.EXPECT().
					Get("deploymentID").Return("projectID", nil)
				return c
			}(),
			wantErr: false,
		},
		{
			name:         "invalid with cached value",
			deploymentID: "deploymentID",
			projectID:    "wrong",
			deploymentProjectCache: func() cache.Cache {
				c := cachetest.NewMockCache(ctrl)
				c.EXPECT().
					Get("deploymentID").Return("projectID", nil)
				return c
			}(),
			wantErr: true,
		},
		{
			name:         "valid with stored value",
			deploymentID: "deploymentID",
			projectID:    "projectID",
			deploymentProjectCache: func() cache.Cache {
				c := cachetest.NewMockCache(ctrl)
				c.EXPECT().
					Get("deploymentID").Return("", errors.New("not found"))
				c.EXPECT().
					Put("deploymentID", "projectID").Return(nil)
				return c
			}(),
			deploymentStore: func() datastore.DeploymentStore {
				s := datastoretest.NewMockDeploymentStore(ctrl)
				s.EXPECT().
					GetDeployment(gomock.Any(), "deploymentID").Return(&model.Deployment{ProjectId: "projectID"}, nil)
				return s
			}(),
			wantErr: false,
		},
		{
			name:         "invalid with stored value",
			deploymentID: "deploymentID",
			projectID:    "wrong",
			deploymentProjectCache: func() cache.Cache {
				c := cachetest.NewMockCache(ctrl)
				c.EXPECT().
					Get("deploymentID").Return("", errors.New("not found"))
				c.EXPECT().
					Put("deploymentID", "projectID").Return(nil)
				return c
			}(),
			deploymentStore: func() datastore.DeploymentStore {
				s := datastoretest.NewMockDeploymentStore(ctrl)
				s.EXPECT().
					GetDeployment(gomock.Any(), "deploymentID").Return(&model.Deployment{ProjectId: "projectID"}, nil)
				return s
			}(),
			wantErr: true,
		},
	}
	for _, tt := range tests {
		t.Run(tt.name, func(t *testing.T) {
			api := &WebAPI{
				deploymentProjectCache: tt.deploymentProjectCache,
				deploymentStore:        tt.deploymentStore,
			}
			err := api.validateDeploymentBelongsToProject(ctx, tt.deploymentID, tt.projectID)
			assert.Equal(t, tt.wantErr, err != nil)
		})
	}
}

func TestValidatePipedBelongsToProject(t *testing.T) {
	ctrl := gomock.NewController(t)
	defer ctrl.Finish()

	ctx, cancel := context.WithCancel(context.Background())
	defer cancel()

	tests := []struct {
		name              string
		pipedID           string
		projectID         string
		pipedProjectCache cache.Cache
		pipedStore        datastore.PipedStore
		wantErr           bool
	}{
		{
			name:      "valid with cached value",
			pipedID:   "pipedID",
			projectID: "projectID",
			pipedProjectCache: func() cache.Cache {
				c := cachetest.NewMockCache(ctrl)
				c.EXPECT().
					Get("pipedID").Return("projectID", nil)
				return c
			}(),
			wantErr: false,
		},
		{
			name:      "invalid with cached value",
			pipedID:   "pipedID",
			projectID: "wrong",
			pipedProjectCache: func() cache.Cache {
				c := cachetest.NewMockCache(ctrl)
				c.EXPECT().
					Get("pipedID").Return("projectID", nil)
				return c
			}(),
			wantErr: true,
		},
		{
			name:      "valid with stored value",
			pipedID:   "pipedID",
			projectID: "projectID",
			pipedProjectCache: func() cache.Cache {
				c := cachetest.NewMockCache(ctrl)
				c.EXPECT().
					Get("pipedID").Return("", errors.New("not found"))
				c.EXPECT().
					Put("pipedID", "projectID").Return(nil)
				return c
			}(),
			pipedStore: func() datastore.PipedStore {
				s := datastoretest.NewMockPipedStore(ctrl)
				s.EXPECT().
					GetPiped(gomock.Any(), "pipedID").Return(&model.Piped{ProjectId: "projectID"}, nil)
				return s
			}(),
			wantErr: false,
		},
		{
			name:      "invalid with stored value",
			pipedID:   "pipedID",
			projectID: "wrong",
			pipedProjectCache: func() cache.Cache {
				c := cachetest.NewMockCache(ctrl)
				c.EXPECT().
					Get("pipedID").Return("", errors.New("not found"))
				c.EXPECT().
					Put("pipedID", "projectID").Return(nil)
				return c
			}(),
			pipedStore: func() datastore.PipedStore {
				s := datastoretest.NewMockPipedStore(ctrl)
				s.EXPECT().
					GetPiped(gomock.Any(), "pipedID").Return(&model.Piped{ProjectId: "projectID"}, nil)
				return s
			}(),
			wantErr: true,
		},
	}
	for _, tt := range tests {
		t.Run(tt.name, func(t *testing.T) {
			api := &WebAPI{
				pipedProjectCache: tt.pipedProjectCache,
				pipedStore:        tt.pipedStore,
			}
			err := api.validatePipedBelongsToProject(ctx, tt.pipedID, tt.projectID)
			assert.Equal(t, tt.wantErr, err != nil)
		})
	}
}

func TestCalculateInsightData(t *testing.T) {
	ctrl := gomock.NewController(t)
	defer ctrl.Finish()

	ctx, cancel := context.WithCancel(context.Background())
	defer cancel()

	PageSizeForListDeployments := 50
	tests := []struct {
		name              string
		pipedID           string
		projectID         string
		pipedProjectCache cache.Cache
		deploymentStore   datastore.DeploymentStore
		req               *webservice.GetInsightDataRequest
		res               *webservice.GetInsightDataResponse
		wantErr           bool
	}{
		{
			name:      "valid with InsightStep_DAILY",
			pipedID:   "pipedID",
			projectID: "projectID",
			deploymentStore: func() datastore.DeploymentStore {
				target := time.Date(2020, 1, 1, 0, 0, 0, 0, time.UTC)
				targetNextDate := target.AddDate(0, 0, 1)
				s := datastoretest.NewMockDeploymentStore(ctrl)
				s.EXPECT().
					ListDeployments(gomock.Any(), datastore.ListOptions{
						PageSize: PageSizeForListDeployments,
						Filters: []datastore.ListFilter{
							{
								Field:    "ProjectId",
								Operator: "==",
								Value:    "projectID",
							},
							{
								Field:    "CreatedAt",
								Operator: ">=",
								Value:    target.Unix(),
							},
							{
								Field:    "CreatedAt",
								Operator: "<",
								Value:    targetNextDate.Unix(),
							},
							{
								Field:    "ApplicationId",
								Operator: "==",
								Value:    "ApplicationId",
							},
						},
					}).Return([]*model.Deployment{
					{
						Id: "id1",
					},
					{
						Id: "id2",
					},
				}, nil)

				target = time.Date(2020, 1, 2, 0, 0, 0, 0, time.UTC)
				targetNextDate = target.AddDate(0, 0, 1)
				s.EXPECT().
					ListDeployments(gomock.Any(), datastore.ListOptions{
						PageSize: PageSizeForListDeployments,
						Filters: []datastore.ListFilter{
							{
								Field:    "ProjectId",
								Operator: "==",
								Value:    "projectID",
							},
							{
								Field:    "CreatedAt",
								Operator: ">=",
								Value:    target.Unix(),
							},
							{
								Field:    "CreatedAt",
								Operator: "<",
								Value:    targetNextDate.Unix(),
							},
							{
								Field:    "ApplicationId",
								Operator: "==",
								Value:    "ApplicationId",
							},
						},
					}).Return([]*model.Deployment{
					{
						Id: "id1",
					},
					{
						Id: "id2",
					},
					{
						Id: "id3",
					},
				}, nil)

				return s
			}(),
			req: &webservice.GetInsightDataRequest{
				MetricsKind:    model.InsightMetricsKind_DEPLOYMENT_FREQUENCY,
				Step:           model.InsightStep_DAILY,
				RangeFrom:      time.Date(2020, 1, 1, 0, 0, 0, 0, time.UTC).Unix(),
				DataPointCount: 2,
				ApplicationId:  "ApplicationId",
			},
			res: &webservice.GetInsightDataResponse{
				UpdatedAt: time.Now().Unix(),
				DataPoints: []*model.InsightDataPoint{
					{
						Value:     2,
						Timestamp: time.Date(2020, 1, 1, 0, 0, 0, 0, time.UTC).Unix(),
					},
					{
						Value:     3,
						Timestamp: time.Date(2020, 1, 2, 0, 0, 0, 0, time.UTC).Unix(),
					},
				},
			},
			wantErr: false,
		},
	}

	for _, tt := range tests {
		t.Run(tt.name, func(t *testing.T) {
			api := &WebAPI{
				pipedProjectCache: tt.pipedProjectCache,
				deploymentStore:   tt.deploymentStore,
				logger:            zap.NewNop(),
			}
<<<<<<< HEAD

=======
>>>>>>> 057bb860
			res, err := api.getInsightData(ctx, tt.projectID, tt.req)
			assert.Equal(t, tt.wantErr, err != nil)
			if err == nil {
				assert.Equal(t, tt.res.DataPoints, res.DataPoints)
			}
		})
	}
}

func TestGetInsightDataForDeployFrequency(t *testing.T) {
	ctrl := gomock.NewController(t)
	defer ctrl.Finish()

	ctx, cancel := context.WithCancel(context.Background())
	defer cancel()

	PageSizeForListDeployments := 50
	tests := []struct {
		name            string
		projectID       string
		applicationID   string
		targetRangeFrom time.Time
		targetRangeTo   time.Time
		deploymentStore datastore.DeploymentStore
		dataPoints      *model.InsightDataPoint
		wantErr         bool
	}{
		{
			name:            "valid with InsightStep_DAILY",
			projectID:       "projectID",
			applicationID:   "ApplicationId",
			targetRangeFrom: time.Date(2020, 1, 1, 0, 0, 0, 0, time.UTC),
			targetRangeTo:   time.Date(2020, 1, 2, 0, 0, 0, 0, time.UTC),
			deploymentStore: func() datastore.DeploymentStore {
				s := datastoretest.NewMockDeploymentStore(ctrl)
				s.EXPECT().
					ListDeployments(gomock.Any(), datastore.ListOptions{
						PageSize: PageSizeForListDeployments,
						Filters: []datastore.ListFilter{
							{
								Field:    "ProjectId",
								Operator: "==",
								Value:    "projectID",
							},
							{
								Field:    "CreatedAt",
								Operator: ">=",
								Value:    time.Date(2020, 1, 1, 0, 0, 0, 0, time.UTC).Unix(),
							},
							{
								Field:    "CreatedAt",
								Operator: "<",
								Value:    time.Date(2020, 1, 2, 0, 0, 0, 0, time.UTC).Unix(),
							},
							{
								Field:    "ApplicationId",
								Operator: "==",
								Value:    "ApplicationId",
							},
						},
					}).Return([]*model.Deployment{
					{
						Id: "id1",
					},
					{
						Id: "id2",
					},
					{
						Id: "id3",
					},
				}, nil)
				return s
			}(),
			dataPoints: &model.InsightDataPoint{
				Value:     3,
				Timestamp: time.Date(2020, 1, 1, 0, 0, 0, 0, time.UTC).Unix(),
			},
			wantErr: false,
		},
		{
			name:            "return error when something wrong happen on ListDeployments",
			projectID:       "projectID",
			applicationID:   "ApplicationId",
			targetRangeFrom: time.Date(2020, 1, 1, 0, 0, 0, 0, time.UTC),
			targetRangeTo:   time.Date(2020, 1, 2, 0, 0, 0, 0, time.UTC),
			deploymentStore: func() datastore.DeploymentStore {
				s := datastoretest.NewMockDeploymentStore(ctrl)
				s.EXPECT().
					ListDeployments(gomock.Any(), datastore.ListOptions{
						PageSize: PageSizeForListDeployments,
						Filters: []datastore.ListFilter{
							{
								Field:    "ProjectId",
								Operator: "==",
								Value:    "projectID",
							},
							{
								Field:    "CreatedAt",
								Operator: ">=",
								Value:    time.Date(2020, 1, 1, 0, 0, 0, 0, time.UTC).Unix(),
							},
							{
								Field:    "CreatedAt",
								Operator: "<",
								Value:    time.Date(2020, 1, 2, 0, 0, 0, 0, time.UTC).Unix(),
							},
							{
								Field:    "ApplicationId",
								Operator: "==",
								Value:    "ApplicationId",
							},
						},
					}).Return([]*model.Deployment{}, fmt.Errorf("something wrong happens in ListDeployments"))
				return s
			}(),
			wantErr: true,
		},
	}

	for _, tt := range tests {
		t.Run(tt.name, func(t *testing.T) {
			api := &WebAPI{
				deploymentStore: tt.deploymentStore,
				logger:          zap.NewNop(),
			}
			value, err := api.getInsightDataForDeployFrequency(ctx, tt.projectID, tt.applicationID, tt.targetRangeFrom, tt.targetRangeTo)
			assert.Equal(t, tt.wantErr, err != nil)
			if err == nil {
				assert.Equal(t, tt.dataPoints, value)
			}
		})
	}
}
func TestGetInsightDataForChangeFailureRate(t *testing.T) {
	ctrl := gomock.NewController(t)
	defer ctrl.Finish()

	ctx, cancel := context.WithCancel(context.Background())
	defer cancel()

	PageSizeForListDeployments := 50
	tests := []struct {
		name            string
		projectID       string
		applicationID   string
		targetRangeFrom time.Time
		targetRangeTo   time.Time
		deploymentStore datastore.DeploymentStore
		dataPoints      *model.InsightDataPoint
		wantErr         bool
	}{
		{
			name:            "valid with InsightStep_DAILY",
			projectID:       "projectID",
			applicationID:   "ApplicationId",
			targetRangeFrom: time.Date(2020, 1, 1, 0, 0, 0, 0, time.UTC),
			targetRangeTo:   time.Date(2020, 1, 2, 0, 0, 0, 0, time.UTC),
			deploymentStore: func() datastore.DeploymentStore {
				s := datastoretest.NewMockDeploymentStore(ctrl)
				s.EXPECT().
					ListDeployments(gomock.Any(), datastore.ListOptions{
						PageSize: PageSizeForListDeployments,
						Filters: []datastore.ListFilter{
							{
								Field:    "Status",
								Operator: "==",
								Value:    model.DeploymentStatus_DEPLOYMENT_SUCCESS,
							},
							{
								Field:    "ProjectId",
								Operator: "==",
								Value:    "projectID",
							},
							{
								Field:    "CreatedAt",
								Operator: ">=",
								Value:    time.Date(2020, 1, 1, 0, 0, 0, 0, time.UTC).Unix(),
							},
							{
								Field:    "CreatedAt",
								Operator: "<",
								Value:    time.Date(2020, 1, 2, 0, 0, 0, 0, time.UTC).Unix(),
							},
							{
								Field:    "ApplicationId",
								Operator: "==",
								Value:    "ApplicationId",
							},
						},
					}).Return([]*model.Deployment{
					{
						Id: "id1",
					},
					{
						Id: "id2",
					},
					{
						Id: "id3",
					},
				}, nil)

				s.EXPECT().
					ListDeployments(gomock.Any(), datastore.ListOptions{
						PageSize: PageSizeForListDeployments,
						Filters: []datastore.ListFilter{
							{
								Field:    "Status",
								Operator: "==",
								Value:    model.DeploymentStatus_DEPLOYMENT_FAILURE,
							},
							{
								Field:    "ProjectId",
								Operator: "==",
								Value:    "projectID",
							},
							{
								Field:    "CreatedAt",
								Operator: ">=",
								Value:    time.Date(2020, 1, 1, 0, 0, 0, 0, time.UTC).Unix(),
							},
							{
								Field:    "CreatedAt",
								Operator: "<",
								Value:    time.Date(2020, 1, 2, 0, 0, 0, 0, time.UTC).Unix(),
							},
							{
								Field:    "ApplicationId",
								Operator: "==",
								Value:    "ApplicationId",
							},
						},
					}).Return([]*model.Deployment{
					{
						Id: "id1",
					},
				}, nil)
				return s
			}(),
			dataPoints: &model.InsightDataPoint{
				Value:     0.25,
				Timestamp: time.Date(2020, 1, 1, 0, 0, 0, 0, time.UTC).Unix(),
			},
			wantErr: false,
		},
		{
			name:            "return error when something wrong happen on ListDeployments",
			projectID:       "projectID",
			applicationID:   "ApplicationId",
			targetRangeFrom: time.Date(2020, 1, 1, 0, 0, 0, 0, time.UTC),
			targetRangeTo:   time.Date(2020, 1, 2, 0, 0, 0, 0, time.UTC),
			deploymentStore: func() datastore.DeploymentStore {
				s := datastoretest.NewMockDeploymentStore(ctrl)
				s.EXPECT().
					ListDeployments(gomock.Any(), datastore.ListOptions{
						PageSize: PageSizeForListDeployments,
						Filters: []datastore.ListFilter{
							{
								Field:    "Status",
								Operator: "==",
								Value:    model.DeploymentStatus_DEPLOYMENT_SUCCESS,
							},
							{
								Field:    "ProjectId",
								Operator: "==",
								Value:    "projectID",
							},
							{
								Field:    "CreatedAt",
								Operator: ">=",
								Value:    time.Date(2020, 1, 1, 0, 0, 0, 0, time.UTC).Unix(),
							},
							{
								Field:    "CreatedAt",
								Operator: "<",
								Value:    time.Date(2020, 1, 2, 0, 0, 0, 0, time.UTC).Unix(),
							},
							{
								Field:    "ApplicationId",
								Operator: "==",
								Value:    "ApplicationId",
							},
						},
					}).Return([]*model.Deployment{}, fmt.Errorf("something wrong happens in ListDeployments"))
				return s
			}(),
			wantErr: true,
		},
	}

	for _, tt := range tests {
		t.Run(tt.name, func(t *testing.T) {
			api := &WebAPI{
				deploymentStore: tt.deploymentStore,
				logger:          zap.NewNop(),
			}
			value, err := api.getInsightDataForChangeFailureRate(ctx, tt.projectID, tt.applicationID, tt.targetRangeFrom, tt.targetRangeTo)
			assert.Equal(t, tt.wantErr, err != nil)
			if err == nil {
				assert.Equal(t, tt.dataPoints, value)
			}
		})
	}
}
func TestGetInsightDataForMTTR(t *testing.T) {
	ctrl := gomock.NewController(t)
	defer ctrl.Finish()

	ctx, cancel := context.WithCancel(context.Background())
	defer cancel()

	PageSizeForListDeployments := 50
	tests := []struct {
		name             string
		projectID        string
		applicationID    string
		targetRangeFrom  time.Time
		targetRangeTo    time.Time
		deploymentStore  datastore.DeploymentStore
		applicationStore datastore.ApplicationStore
		dataPoints       *model.InsightDataPoint
		wantErr          bool
	}{
		{
			name:            "valid with one failure",
			projectID:       "projectID",
			applicationID:   "ApplicationId",
			targetRangeFrom: time.Date(2020, 1, 1, 0, 0, 0, 0, time.UTC),
			targetRangeTo:   time.Date(2020, 1, 2, 0, 0, 0, 0, time.UTC),
			deploymentStore: func() datastore.DeploymentStore {
				s := datastoretest.NewMockDeploymentStore(ctrl)
				s.EXPECT().
					ListDeployments(gomock.Any(), datastore.ListOptions{
						PageSize: PageSizeForListDeployments,
						Filters: []datastore.ListFilter{
							{
								Field:    "ProjectId",
								Operator: "==",
								Value:    "projectID",
							},
							{
								Field:    "CreatedAt",
								Operator: ">=",
								Value:    time.Date(2020, 1, 1, 0, 0, 0, 0, time.UTC).Unix(),
							},
							{
								Field:    "CreatedAt",
								Operator: "<",
								Value:    time.Date(2020, 1, 2, 0, 0, 0, 0, time.UTC).Unix(),
							},
							{
								Field:    "ApplicationId",
								Operator: "in",
								Value:    []string{"ApplicationId"},
							},
						},
					}).Return([]*model.Deployment{
					{
						Id:          "id1",
						Status:      model.DeploymentStatus_DEPLOYMENT_FAILURE,
						CompletedAt: time.Date(2020, 1, 1, 0, 0, 0, 0, time.UTC).Unix(),
					},
					{
						Id:          "id2",
						Status:      model.DeploymentStatus_DEPLOYMENT_SUCCESS,
						CompletedAt: time.Date(2020, 1, 1, 0, 0, 10, 0, time.UTC).Unix(),
					},
					{
						Id:          "id3",
						Status:      model.DeploymentStatus_DEPLOYMENT_SUCCESS,
						CompletedAt: time.Date(2020, 1, 1, 0, 0, 20, 0, time.UTC).Unix(),
					},
				}, nil)
				return s
			}(),
			dataPoints: &model.InsightDataPoint{
				Value:     10,
				Timestamp: time.Date(2020, 1, 1, 0, 0, 0, 0, time.UTC).Unix(),
			},
			wantErr: false,
		},
		{
			name:            "valid with failure twice in a row",
			projectID:       "projectID",
			applicationID:   "ApplicationId",
			targetRangeFrom: time.Date(2020, 1, 1, 0, 0, 0, 0, time.UTC),
			targetRangeTo:   time.Date(2020, 1, 2, 0, 0, 0, 0, time.UTC),
			deploymentStore: func() datastore.DeploymentStore {
				s := datastoretest.NewMockDeploymentStore(ctrl)
				s.EXPECT().
					ListDeployments(gomock.Any(), datastore.ListOptions{
						PageSize: PageSizeForListDeployments,
						Filters: []datastore.ListFilter{
							{
								Field:    "ProjectId",
								Operator: "==",
								Value:    "projectID",
							},
							{
								Field:    "CreatedAt",
								Operator: ">=",
								Value:    time.Date(2020, 1, 1, 0, 0, 0, 0, time.UTC).Unix(),
							},
							{
								Field:    "CreatedAt",
								Operator: "<",
								Value:    time.Date(2020, 1, 2, 0, 0, 0, 0, time.UTC).Unix(),
							},
							{
								Field:    "ApplicationId",
								Operator: "in",
								Value:    []string{"ApplicationId"},
							},
						},
					}).Return([]*model.Deployment{
					{
						Id:          "id1",
						Status:      model.DeploymentStatus_DEPLOYMENT_FAILURE,
						CompletedAt: time.Date(2020, 1, 1, 0, 0, 0, 0, time.UTC).Unix(),
					},
					{
						Id:          "id2",
						Status:      model.DeploymentStatus_DEPLOYMENT_FAILURE,
						CompletedAt: time.Date(2020, 1, 1, 0, 0, 10, 0, time.UTC).Unix(),
					},
					{
						Id:          "id3",
						Status:      model.DeploymentStatus_DEPLOYMENT_SUCCESS,
						CompletedAt: time.Date(2020, 1, 1, 0, 0, 20, 0, time.UTC).Unix(),
					},
				}, nil)
				return s
			}(),
			dataPoints: &model.InsightDataPoint{
				Value:     20,
				Timestamp: time.Date(2020, 1, 1, 0, 0, 0, 0, time.UTC).Unix(),
			},
			wantErr: false,
		},
		{
			name:            "valid with all application",
			projectID:       "projectID",
			applicationID:   "",
			targetRangeFrom: time.Date(2020, 1, 1, 0, 0, 0, 0, time.UTC),
			targetRangeTo:   time.Date(2020, 1, 2, 0, 0, 0, 0, time.UTC),
			deploymentStore: func() datastore.DeploymentStore {
				s := datastoretest.NewMockDeploymentStore(ctrl)
				s.EXPECT().
					ListDeployments(gomock.Any(), datastore.ListOptions{
						PageSize: PageSizeForListDeployments,
						Filters: []datastore.ListFilter{
							{
								Field:    "ProjectId",
								Operator: "==",
								Value:    "projectID",
							},
							{
								Field:    "CreatedAt",
								Operator: ">=",
								Value:    time.Date(2020, 1, 1, 0, 0, 0, 0, time.UTC).Unix(),
							},
							{
								Field:    "CreatedAt",
								Operator: "<",
								Value:    time.Date(2020, 1, 2, 0, 0, 0, 0, time.UTC).Unix(),
							},
							{
								Field:    "ApplicationId",
								Operator: "in",
								Value:    []string{"ApplicationId1", "ApplicationId2"},
							},
						},
					}).Return([]*model.Deployment{
					{
						Id:            "id1",
						ApplicationId: "ApplicationId1",
						Status:        model.DeploymentStatus_DEPLOYMENT_SUCCESS,
						CompletedAt:   time.Date(2020, 1, 1, 0, 0, 0, 0, time.UTC).Unix(),
					},
					{
						Id:            "id2",
						ApplicationId: "ApplicationId1",
						Status:        model.DeploymentStatus_DEPLOYMENT_FAILURE,
						CompletedAt:   time.Date(2020, 1, 1, 0, 0, 10, 0, time.UTC).Unix(),
					},
					{
						Id:            "id3",
						ApplicationId: "ApplicationId1",
						Status:        model.DeploymentStatus_DEPLOYMENT_SUCCESS,
						CompletedAt:   time.Date(2020, 1, 1, 0, 0, 100, 0, time.UTC).Unix(),
					},
					{
						Id:            "id4",
						ApplicationId: "ApplicationId2",
						Status:        model.DeploymentStatus_DEPLOYMENT_SUCCESS,
						CompletedAt:   time.Date(2020, 1, 1, 0, 0, 0, 0, time.UTC).Unix(),
					},
					{
						Id:            "id5",
						ApplicationId: "ApplicationId2",
						Status:        model.DeploymentStatus_DEPLOYMENT_FAILURE,
						CompletedAt:   time.Date(2020, 1, 1, 0, 0, 10, 0, time.UTC).Unix(),
					},
					{
						Id:            "id6",
						ApplicationId: "ApplicationId2",
						Status:        model.DeploymentStatus_DEPLOYMENT_SUCCESS,
						CompletedAt:   time.Date(2020, 1, 1, 0, 0, 20, 0, time.UTC).Unix(),
					},
				}, nil)
				return s
			}(),
			applicationStore: func() datastore.ApplicationStore {
				s := datastoretest.NewMockApplicationStore(ctrl)
				s.EXPECT().ListApplications(gomock.Any(), datastore.ListOptions{}).Return([]*model.Application{
					{
						Id: "ApplicationId1",
					},
					{
						Id: "ApplicationId2",
					},
				}, nil)

				return s
			}(),
			dataPoints: &model.InsightDataPoint{
				Value:     50,
				Timestamp: time.Date(2020, 1, 1, 0, 0, 0, 0, time.UTC).Unix(),
			},
			wantErr: false,
		},
		{
			name:            "return error when something wrong happen on ListDeployments",
			projectID:       "projectID",
			applicationID:   "ApplicationId",
			targetRangeFrom: time.Date(2020, 1, 1, 0, 0, 0, 0, time.UTC),
			targetRangeTo:   time.Date(2020, 1, 2, 0, 0, 0, 0, time.UTC),
			deploymentStore: func() datastore.DeploymentStore {
				s := datastoretest.NewMockDeploymentStore(ctrl)
				s.EXPECT().
					ListDeployments(gomock.Any(), datastore.ListOptions{
						PageSize: PageSizeForListDeployments,
						Filters: []datastore.ListFilter{
							{
								Field:    "ProjectId",
								Operator: "==",
								Value:    "projectID",
							},
							{
								Field:    "CreatedAt",
								Operator: ">=",
								Value:    time.Date(2020, 1, 1, 0, 0, 0, 0, time.UTC).Unix(),
							},
							{
								Field:    "CreatedAt",
								Operator: "<",
								Value:    time.Date(2020, 1, 2, 0, 0, 0, 0, time.UTC).Unix(),
							},
							{
								Field:    "ApplicationId",
								Operator: "in",
								Value:    []string{"ApplicationId"},
							},
						},
					}).Return([]*model.Deployment{}, fmt.Errorf("something wrong happens in ListDeployments"))
				return s
			}(),
			wantErr: true,
		},
	}

	for _, tt := range tests {
		t.Run(tt.name, func(t *testing.T) {
			api := &WebAPI{
				applicationStore: tt.applicationStore,
				deploymentStore:  tt.deploymentStore,
				logger:           zap.NewNop(),
			}
			value, err := api.getInsightDataForMTTR(ctx, tt.projectID, tt.applicationID, tt.targetRangeFrom, tt.targetRangeTo)
			assert.Equal(t, tt.wantErr, err != nil)
			if err == nil {
				assert.Equal(t, tt.dataPoints, value)
			}
		})
	}
}<|MERGE_RESOLUTION|>--- conflicted
+++ resolved
@@ -523,10 +523,6 @@
 				deploymentStore:   tt.deploymentStore,
 				logger:            zap.NewNop(),
 			}
-<<<<<<< HEAD
-
-=======
->>>>>>> 057bb860
 			res, err := api.getInsightData(ctx, tt.projectID, tt.req)
 			assert.Equal(t, tt.wantErr, err != nil)
 			if err == nil {
